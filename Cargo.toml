[workspace]
# Using version 2 to avoid unifying features. For more info, read:
#   https://doc.rust-lang.org/cargo/reference/resolver.html#feature-resolver-version-2
resolver = "2"

members = ["crates/blockifier", "crates/native_blockifier"]

[workspace.package]
version = "0.8.0-rc.1"
edition = "2021"
repository = "https://github.com/starkware-libs/blockifier/"
license = "Apache-2.0"
license-file = "LICENSE"

[workspace.dependencies]
anyhow = "1.0.0"
ark-ec = "0.4.2"
ark-ff = "0.4.0-alpha.7"
ark-secp256k1 = "0.4.0"
ark-secp256r1 = "0.4.0"
assert_matches = "1.5.0"
cached = "0.44.0"
<<<<<<< HEAD
cairo-lang-casm = "2.7.0-rc.2"
cairo-lang-runner = "2.7.0-rc.2"
cairo-lang-starknet-classes = "2.7.0-rc.2"
cairo-lang-utils = "2.7.0-rc.2"
cairo-vm = { version = "1.0.0-rc5", features = ["test_utils"] }
=======
cairo-lang-casm = "2.7.0-rc.3"
cairo-lang-runner = "2.7.0-rc.3"
cairo-lang-starknet-classes = "2.7.0-rc.3"
cairo-lang-utils = "2.7.0-rc.3"
cairo-vm = "1.0.0-rc5"
>>>>>>> 2ca76103
criterion = "0.3"
derive_more = "0.99.17"
glob = "0.3.1"
indexmap = "2.1.0"
itertools = "0.10.3"
keccak = "0.1.3"
log = "0.4"
num-bigint = "0.4"
num-integer = "0.1.45"
num-rational = { version = "0.4", features = ["serde"] }
num-traits = "0.2"
once_cell = "1.19.0"
papyrus_storage = "0.4.0-dev.4"
paste = "1.0.15"
phf = { version = "0.11", features = ["macros"] }
pretty_assertions = "1.2.1"
pyo3 = "0.19.1"
pyo3-log = "0.8.1"
rand = "0.8"
regex = "1.10.4"
rstest = "0.17.0"
serde = "1.0.184"
serde_json = "1.0.81"
sha2 = "0.10.8"
sha3 = "0.10.6"
starknet-types-core = { version = "0.1.5", features = ["hash", "prime-bigint"] }
starknet_api = "0.13.0-rc.0"
strum = "0.24.1"
strum_macros = "0.24.3"
tempfile = "3.7.0"
test-case = "2.2.2"
thiserror = "1.0.37"
tikv-jemallocator = "0.5.4"

[workspace.lints.rust]
future-incompatible = "deny"
nonstandard-style = "deny"
rust-2018-idioms = "deny"
# See [here](https://github.com/taiki-e/cargo-llvm-cov/issues/370) for a discussion on why this is
# needed (from rust 1.80).
unexpected_cfgs = { level = "warn", check-cfg = ['cfg(coverage_nightly)'] }
# Need a priority of `-1` so it is before the `warnings` lint. See
# [here](https://github.com/rust-lang/cargo/issues/12918) for details on the issue, and
# [here](https://rust-lang.github.io/rust-clippy/master/index.html#/lint_groups_priority) for the
# clippy failure this solves.
unused = { level = "deny", priority = -1 }
warnings = "deny"

[workspace.lints.clippy]
as_conversions = "deny"<|MERGE_RESOLUTION|>--- conflicted
+++ resolved
@@ -20,19 +20,11 @@
 ark-secp256r1 = "0.4.0"
 assert_matches = "1.5.0"
 cached = "0.44.0"
-<<<<<<< HEAD
-cairo-lang-casm = "2.7.0-rc.2"
-cairo-lang-runner = "2.7.0-rc.2"
-cairo-lang-starknet-classes = "2.7.0-rc.2"
-cairo-lang-utils = "2.7.0-rc.2"
-cairo-vm = { version = "1.0.0-rc5", features = ["test_utils"] }
-=======
 cairo-lang-casm = "2.7.0-rc.3"
 cairo-lang-runner = "2.7.0-rc.3"
 cairo-lang-starknet-classes = "2.7.0-rc.3"
 cairo-lang-utils = "2.7.0-rc.3"
-cairo-vm = "1.0.0-rc5"
->>>>>>> 2ca76103
+cairo-vm = { version = "1.0.0-rc5", features = ["test_utils"] }
 criterion = "0.3"
 derive_more = "0.99.17"
 glob = "0.3.1"
